--- conflicted
+++ resolved
@@ -1495,26 +1495,14 @@
         req = Request(url)
         self.assertEqual(req.get_full_url(), url)
 
-<<<<<<< HEAD
-def test_HTTPError_interface():
-    """
-    Issue 13211 reveals that HTTPError didn't implement the URLError
-    interface even though HTTPError is a subclass of URLError.
-
-    >>> msg = 'something bad happened'
-    >>> url = code = hdrs = fp = None
-    >>> err = urllib.error.HTTPError(url, code, msg, hdrs, fp)
-    >>> assert hasattr(err, 'reason')
-    >>> err.reason
-    'something bad happened'
-    """
-=======
     def test_HTTPError_interface(self):
         """
         Issue 13211 reveals that HTTPError didn't implement the URLError
         interface even though HTTPError is a subclass of URLError.
 
-        >>> err = urllib.error.HTTPError(msg='something bad happened', url=None, code=None, hdrs=None, fp=None)
+        >>> msg = 'something bad happened'
+        >>> url = code = hdrs = fp = None
+        >>> err = urllib.error.HTTPError(url, code, msg, hdrs, fp)
         >>> assert hasattr(err, 'reason')
         >>> err.reason
         'something bad happened'
@@ -1535,7 +1523,6 @@
         except AttributeError:
             self.fail('err.info call failed.')
         self.assertEqual(err.info(), "Content-Length:42")
->>>>>>> 41e66a26
 
 def test_main(verbose=None):
     from test import test_urllib2
