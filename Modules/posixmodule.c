--- conflicted
+++ resolved
@@ -3347,8 +3347,7 @@
 
 #ifdef MS_WINDOWS
     Py_BEGIN_ALLOW_THREADS
-    if (src->wide)
-        result = CreateHardLinkW(dst->wide, src->wide, NULL);
+    result = CreateHardLinkW(dst->wide, src->wide, NULL);
     Py_END_ALLOW_THREADS
 
     if (!result)
@@ -4111,7 +4110,9 @@
 {
     long result;
     Py_BEGIN_ALLOW_THREADS
+    _Py_BEGIN_SUPPRESS_IPH
     result = _wsystem(command);
+    _Py_END_SUPPRESS_IPH
     Py_END_ALLOW_THREADS
     return result;
 }
@@ -5041,16 +5042,6 @@
                         "spawnv() arg 2 must be a tuple or list");
         return NULL;
     }
-#ifdef MS_WINDOWS
-    /* Avoid changing behavior in maintenance release, but
-       the previous Windows behavior was to crash, so this
-       is a "compatible" improvement. */
-    if (argc == 0) {
-        PyErr_SetString(PyExc_ValueError,
-                        "spawnv() arg 2 cannot be empty");
-        return NULL;
-    }
-#endif
 
     argvlist = PyMem_NEW(EXECV_CHAR *, argc+1);
     if (argvlist == NULL) {
@@ -5073,15 +5064,11 @@
 
     Py_BEGIN_ALLOW_THREADS
     _Py_BEGIN_SUPPRESS_IPH
-<<<<<<< HEAD
 #ifdef HAVE_WSPAWNV
     spawnval = _wspawnv(mode, path->wide, argvlist);
 #else
     spawnval = _spawnv(mode, path->narrow, argvlist);
 #endif
-=======
-    spawnval = _spawnv(mode, path_char, argvlist);
->>>>>>> 11f4326c
     _Py_END_SUPPRESS_IPH
     Py_END_ALLOW_THREADS
 
@@ -5171,15 +5158,11 @@
 
     Py_BEGIN_ALLOW_THREADS
     _Py_BEGIN_SUPPRESS_IPH
-<<<<<<< HEAD
 #ifdef HAVE_WSPAWNV
     spawnval = _wspawnve(mode, path->wide, argvlist, envlist);
 #else
     spawnval = _spawnve(mode, path->narrow, argvlist, envlist);
 #endif
-=======
-    spawnval = _spawnve(mode, path_char, argvlist, envlist);
->>>>>>> 11f4326c
     _Py_END_SUPPRESS_IPH
     Py_END_ALLOW_THREADS
 
@@ -8276,6 +8259,7 @@
     attr.bInheritHandle = FALSE;
 
     Py_BEGIN_ALLOW_THREADS
+    _Py_BEGIN_SUPPRESS_IPH
     ok = CreatePipe(&read, &write, &attr, 0);
     if (ok) {
         fds[0] = _open_osfhandle((intptr_t)read, _O_RDONLY);
@@ -8286,6 +8270,7 @@
             ok = 0;
         }
     }
+    _Py_END_SUPPRESS_IPH
     Py_END_ALLOW_THREADS
 
     if (!ok)
